--- conflicted
+++ resolved
@@ -11,11 +11,7 @@
 var CurrentCommit string
 
 // CurrentVersionNumber is the current application's version literal.
-<<<<<<< HEAD
-const CurrentVersionNumber = "0.34.1"
-=======
 const CurrentVersionNumber = "0.35.0-dev"
->>>>>>> 1d9e3d6c
 
 const ApiVersion = "/kubo/" + CurrentVersionNumber + "/" //nolint
 
