module github.com/ipfs/kubo

go 1.24

require (
	bazil.org/fuse v0.0.0-20200117225306-7b5117fecadc
	contrib.go.opencensus.io/exporter/prometheus v0.4.2
	github.com/blang/semver/v4 v4.0.0
	github.com/caddyserver/certmagic v0.21.6
	github.com/cenkalti/backoff/v4 v4.3.0
	github.com/ceramicnetwork/go-dag-jose v0.1.1
	github.com/cheggaaa/pb v1.0.29
	github.com/cockroachdb/pebble/v2 v2.0.3
	github.com/coreos/go-systemd/v22 v22.5.0
	github.com/dustin/go-humanize v1.0.1
	github.com/elgris/jsondiff v0.0.0-20160530203242-765b5c24c302
	github.com/facebookgo/atomicfile v0.0.0-20151019160806-2de1f203e7d5
	github.com/filecoin-project/go-clock v0.1.0
	github.com/fsnotify/fsnotify v1.7.0
	github.com/go-webauthn/webauthn v0.12.3
	github.com/google/uuid v1.6.0
	github.com/hashicorp/go-version v1.7.0
	github.com/ipfs-shipyard/nopfs v0.0.14
	github.com/ipfs-shipyard/nopfs/ipfs v0.25.0
	github.com/ipfs/boxo v0.32.0
	github.com/ipfs/go-block-format v0.2.1
	github.com/ipfs/go-cid v0.5.0
	github.com/ipfs/go-cidutil v0.1.0
	github.com/ipfs/go-datastore v0.8.2
	github.com/ipfs/go-detect-race v0.0.1
	github.com/ipfs/go-ds-badger v0.3.4
	github.com/ipfs/go-ds-flatfs v0.5.5
	github.com/ipfs/go-ds-leveldb v0.5.2
	github.com/ipfs/go-ds-measure v0.2.2
	github.com/ipfs/go-ds-pebble v0.5.0
	github.com/ipfs/go-fs-lock v0.1.1
	github.com/ipfs/go-ipfs-cmds v0.15.0
	github.com/ipfs/go-ipld-cbor v0.2.0
	github.com/ipfs/go-ipld-format v0.6.1
	github.com/ipfs/go-ipld-git v0.1.1
	github.com/ipfs/go-ipld-legacy v0.2.1
	github.com/ipfs/go-log/v2 v2.6.0
	github.com/ipfs/go-metrics-interface v0.3.0
	github.com/ipfs/go-metrics-prometheus v0.1.0
	github.com/ipfs/go-test v0.2.2
	github.com/ipfs/go-unixfsnode v1.10.1
	github.com/ipld/go-car/v2 v2.14.3
	github.com/ipld/go-codec-dagpb v1.7.0
	github.com/ipld/go-ipld-prime v0.21.0
	github.com/ipshipyard/p2p-forge v0.5.2-0.20250616211529-2c25ee655b22
	github.com/jbenet/go-temp-err-catcher v0.1.0
	github.com/jbenet/goprocess v0.1.4
	github.com/julienschmidt/httprouter v1.3.0
	github.com/libp2p/go-doh-resolver v0.5.0
	github.com/libp2p/go-libp2p v0.42.0-alpha-2
	github.com/libp2p/go-libp2p-http v0.5.0
	github.com/libp2p/go-libp2p-kad-dht v0.33.1
	github.com/libp2p/go-libp2p-kbucket v0.7.0
	github.com/libp2p/go-libp2p-pubsub v0.13.1
	github.com/libp2p/go-libp2p-pubsub-router v0.6.0
	github.com/libp2p/go-libp2p-record v0.3.1
	github.com/libp2p/go-libp2p-routing-helpers v0.7.5
	github.com/libp2p/go-libp2p-testing v0.12.0
	github.com/libp2p/go-socket-activation v0.1.1
	github.com/multiformats/go-multiaddr v0.16.0
	github.com/multiformats/go-multiaddr-dns v0.4.1
	github.com/multiformats/go-multibase v0.2.0
	github.com/multiformats/go-multicodec v0.9.1
	github.com/multiformats/go-multihash v0.2.3
	github.com/opentracing/opentracing-go v1.2.0
	github.com/pbnjay/memory v0.0.0-20210728143218-7b4eea64cf58
	github.com/prometheus/client_golang v1.22.0
	github.com/stateless-minds/go-orbit-db v1.23.13
	github.com/stretchr/testify v1.10.0
	github.com/syndtr/goleveldb v1.0.1-0.20220721030215-126854af5e6d
	github.com/tidwall/gjson v1.16.0
	github.com/tidwall/sjson v1.2.5
	github.com/whyrusleeping/go-sysinfo v0.0.0-20190219211824-4a357d4b90b1
	github.com/whyrusleeping/multiaddr-filter v0.0.0-20160516205228-e903e4adabd7
	go.opencensus.io v0.24.0
	go.opentelemetry.io/contrib/instrumentation/net/http/otelhttp v0.56.0
	go.opentelemetry.io/contrib/propagators/autoprop v0.46.1
	go.opentelemetry.io/otel v1.35.0
	go.opentelemetry.io/otel/sdk v1.31.0
	go.opentelemetry.io/otel/trace v1.35.0
	go.uber.org/dig v1.18.0
	go.uber.org/fx v1.23.0
	go.uber.org/multierr v1.11.0
	go.uber.org/zap v1.27.0
	golang.org/x/crypto v0.39.0
	golang.org/x/exp v0.0.0-20250606033433-dcc06ee1d476
	golang.org/x/mod v0.25.0
	golang.org/x/sync v0.15.0
	golang.org/x/sys v0.33.0
	google.golang.org/protobuf v1.36.6
)

require (
	github.com/AndreasBriese/bbloom v0.0.0-20190825152654-46b345b51c96 // indirect
	github.com/DataDog/zstd v1.5.6-0.20230824185856-869dae002e5e // indirect
	github.com/Jorropo/jsync v1.0.1 // indirect
	github.com/alecthomas/units v0.0.0-20240927000941-0f3dac36c52b // indirect
	github.com/alexbrainman/goissue34681 v0.0.0-20191006012335-3fc7a47baff5 // indirect
	github.com/benbjohnson/clock v1.3.5 // indirect
	github.com/beorn7/perks v1.0.1 // indirect
	github.com/btcsuite/btcd v0.22.1 // indirect
	github.com/caddyserver/zerossl v0.1.3 // indirect
	github.com/cespare/xxhash/v2 v2.3.0 // indirect
	github.com/cockroachdb/crlib v0.0.0-20241015224233-894974b3ad94 // indirect
	github.com/cockroachdb/errors v1.11.3 // indirect
	github.com/cockroachdb/fifo v0.0.0-20240606204812-0bbfbd93a7ce // indirect
	github.com/cockroachdb/logtags v0.0.0-20230118201751-21c54148d20b // indirect
	github.com/cockroachdb/redact v1.1.5 // indirect
	github.com/cockroachdb/swiss v0.0.0-20250327203710-2932b022f6df // indirect
	github.com/cockroachdb/tokenbucket v0.0.0-20230807174530-cc333fc44b06 // indirect
	github.com/crackcomm/go-gitignore v0.0.0-20241020182519-7843d2ba8fdf // indirect
	github.com/cskr/pubsub v1.0.2 // indirect
	github.com/davecgh/go-spew v1.1.2-0.20180830191138-d8f796af33cc // indirect
	github.com/davidlazar/go-crypto v0.0.0-20200604182044-b73af7476f6c // indirect
	github.com/decred/dcrd/dcrec/secp256k1/v4 v4.4.0 // indirect
	github.com/dgraph-io/badger v1.6.2 // indirect
	github.com/dgraph-io/ristretto v0.1.1 // indirect
	github.com/dgryski/go-farm v0.0.0-20200201041132-a6ae2369ad13 // indirect
	github.com/fatih/color v1.15.0 // indirect
	github.com/felixge/httpsnoop v1.0.4 // indirect
	github.com/flynn/noise v1.1.0 // indirect
	github.com/francoispqt/gojay v1.2.13 // indirect
	github.com/fxamacker/cbor/v2 v2.8.0 // indirect
	github.com/gabriel-vasile/mimetype v1.4.6 // indirect
	github.com/gammazero/chanqueue v1.1.0 // indirect
	github.com/gammazero/deque v1.0.0 // indirect
	github.com/getsentry/sentry-go v0.27.0 // indirect
	github.com/go-jose/go-jose/v4 v4.0.5 // indirect
	github.com/go-kit/log v0.2.1 // indirect
	github.com/go-logfmt/logfmt v0.6.0 // indirect
	github.com/go-logr/logr v1.4.2 // indirect
	github.com/go-logr/stdr v1.2.2 // indirect
	github.com/go-task/slim-sprig/v3 v3.0.0 // indirect
	github.com/go-webauthn/x v0.1.20 // indirect
	github.com/gogo/protobuf v1.3.2 // indirect
	github.com/golang-jwt/jwt/v5 v5.2.2 // indirect
	github.com/golang/glog v1.2.2 // indirect
	github.com/golang/groupcache v0.0.0-20210331224755-41bb18bfe9da // indirect
	github.com/golang/protobuf v1.5.4 // indirect
	github.com/golang/snappy v0.0.5-0.20231225225746-43d5d4cd4e0e // indirect
	github.com/google/go-tpm v0.9.3 // indirect
	github.com/google/gopacket v1.1.19 // indirect
	github.com/google/pprof v0.0.0-20250501235452-c0086092b71a // indirect
	github.com/gorilla/mux v1.8.1 // indirect
	github.com/gorilla/websocket v1.5.3 // indirect
	github.com/grpc-ecosystem/grpc-gateway/v2 v2.22.0 // indirect
	github.com/hashicorp/golang-lru v1.0.2 // indirect
	github.com/hashicorp/golang-lru/v2 v2.0.7 // indirect
	github.com/huin/goupnp v1.3.0 // indirect
	github.com/ipfs/bbloom v0.0.4 // indirect
	github.com/ipfs/go-bitfield v1.1.0 // indirect
	github.com/ipfs/go-ipfs-delay v0.0.1 // indirect
	github.com/ipfs/go-ipfs-ds-help v1.1.1 // indirect
	github.com/ipfs/go-ipfs-pq v0.0.3 // indirect
	github.com/ipfs/go-ipfs-redirects-file v0.1.2 // indirect
<<<<<<< HEAD
	github.com/ipfs/go-ipfs-util v0.0.3 // indirect
	github.com/ipfs/go-libipfs v0.6.2 // indirect
	github.com/ipfs/go-log v1.0.5 // indirect
	github.com/ipfs/go-merkledag v0.11.0 // indirect
=======
>>>>>>> ace0b0b9
	github.com/ipfs/go-peertaskqueue v0.8.2 // indirect
	github.com/jackpal/go-nat-pmp v1.0.2 // indirect
	github.com/klauspost/compress v1.18.0 // indirect
	github.com/klauspost/cpuid/v2 v2.2.10 // indirect
	github.com/koron/go-ssdp v0.0.5 // indirect
	github.com/kr/pretty v0.3.1 // indirect
	github.com/kr/text v0.2.0 // indirect
	github.com/libdns/libdns v0.2.2 // indirect
	github.com/libp2p/go-buffer-pool v0.1.0 // indirect
	github.com/libp2p/go-cidranger v1.1.0 // indirect
	github.com/libp2p/go-flow-metrics v0.2.0 // indirect
	github.com/libp2p/go-libp2p-asn-util v0.4.1 // indirect
	github.com/libp2p/go-libp2p-gostream v0.6.0 // indirect
	github.com/libp2p/go-libp2p-xor v0.1.0 // indirect
	github.com/libp2p/go-msgio v0.3.0 // indirect
	github.com/libp2p/go-netroute v0.2.2 // indirect
	github.com/libp2p/go-reuseport v0.4.0 // indirect
	github.com/libp2p/go-yamux/v5 v5.0.0 // indirect
	github.com/libp2p/zeroconf/v2 v2.2.0 // indirect
	github.com/marten-seemann/tcp v0.0.0-20210406111302-dfbc87cc63fd // indirect
	github.com/mattn/go-colorable v0.1.13 // indirect
	github.com/mattn/go-isatty v0.0.20 // indirect
	github.com/mattn/go-runewidth v0.0.15 // indirect
	github.com/mgutz/ansi v0.0.0-20170206155736-9520e82c474b // indirect
	github.com/mholt/acmez/v3 v3.0.0 // indirect
	github.com/miekg/dns v1.1.66 // indirect
	github.com/mikioh/tcpinfo v0.0.0-20190314235526-30a79bb1804b // indirect
	github.com/mikioh/tcpopt v0.0.0-20190314235656-172688c1accc // indirect
	github.com/minio/sha256-simd v1.0.1 // indirect
	github.com/mitchellh/mapstructure v1.5.0 // indirect
	github.com/mr-tron/base58 v1.2.0 // indirect
	github.com/multiformats/go-base32 v0.1.0 // indirect
	github.com/multiformats/go-base36 v0.2.0 // indirect
	github.com/multiformats/go-multiaddr-fmt v0.1.0 // indirect
	github.com/multiformats/go-multistream v0.6.1 // indirect
	github.com/multiformats/go-varint v0.0.7 // indirect
	github.com/munnerz/goautoneg v0.0.0-20191010083416-a7dc8b61c822 // indirect
	github.com/onsi/ginkgo/v2 v2.23.4 // indirect
	github.com/openzipkin/zipkin-go v0.4.3 // indirect
	github.com/petar/GoLLRB v0.0.0-20210522233825-ae3b015fd3e9 // indirect
	github.com/pion/datachannel v1.5.10 // indirect
	github.com/pion/dtls/v2 v2.2.12 // indirect
	github.com/pion/dtls/v3 v3.0.4 // indirect
	github.com/pion/ice/v4 v4.0.8 // indirect
	github.com/pion/interceptor v0.1.37 // indirect
	github.com/pion/logging v0.2.3 // indirect
	github.com/pion/mdns/v2 v2.0.7 // indirect
	github.com/pion/randutil v0.1.0 // indirect
	github.com/pion/rtcp v1.2.15 // indirect
	github.com/pion/rtp v1.8.13 // indirect
	github.com/pion/sctp v1.8.37 // indirect
	github.com/pion/sdp/v3 v3.0.11 // indirect
	github.com/pion/srtp/v3 v3.0.4 // indirect
	github.com/pion/stun v0.6.1 // indirect
	github.com/pion/stun/v3 v3.0.0 // indirect
	github.com/pion/transport/v2 v2.2.10 // indirect
	github.com/pion/transport/v3 v3.0.7 // indirect
	github.com/pion/turn/v4 v4.0.0 // indirect
	github.com/pion/webrtc/v4 v4.0.14 // indirect
	github.com/pkg/errors v0.9.1 // indirect
	github.com/pmezard/go-difflib v1.0.1-0.20181226105442-5d4384ee4fb2 // indirect
	github.com/polydawn/refmt v0.89.0 // indirect
	github.com/prometheus/client_model v0.6.2 // indirect
	github.com/prometheus/common v0.63.0 // indirect
	github.com/prometheus/procfs v0.16.1 // indirect
	github.com/prometheus/statsd_exporter v0.27.1 // indirect
	github.com/quic-go/qpack v0.5.1 // indirect
	github.com/quic-go/quic-go v0.52.0 // indirect
	github.com/quic-go/webtransport-go v0.8.1-0.20241018022711-4ac2c9250e66 // indirect
	github.com/rivo/uniseg v0.4.4 // indirect
	github.com/rogpeppe/go-internal v1.13.1 // indirect
	github.com/rs/cors v1.11.1 // indirect
	github.com/samber/lo v1.47.0 // indirect
	github.com/slok/go-http-metrics v0.13.0 // indirect
	github.com/spaolacci/murmur3 v1.1.0 // indirect
	github.com/stateless-minds/go-ipfs-log v1.10.5 // indirect
	github.com/texttheater/golang-levenshtein v1.0.1 // indirect
	github.com/tidwall/match v1.1.1 // indirect
	github.com/tidwall/pretty v1.2.1 // indirect
	github.com/ucarion/urlpath v0.0.0-20200424170820-7ccc79b76bbb // indirect
	github.com/whyrusleeping/base32 v0.0.0-20170828182744-c30ac30633cc // indirect
	github.com/whyrusleeping/cbor v0.0.0-20171005072247-63513f603b11 // indirect
	github.com/whyrusleeping/cbor-gen v0.1.2 // indirect
	github.com/whyrusleeping/chunker v0.0.0-20181014151217-fe64bd25879f // indirect
	github.com/whyrusleeping/go-keyspace v0.0.0-20160322163242-5b898ac5add1 // indirect
	github.com/wlynxg/anet v0.0.5 // indirect
	github.com/x448/float16 v0.8.4 // indirect
	github.com/zeebo/blake3 v0.2.4 // indirect
	go.opentelemetry.io/auto/sdk v1.1.0 // indirect
	go.opentelemetry.io/contrib/propagators/aws v1.21.1 // indirect
	go.opentelemetry.io/contrib/propagators/b3 v1.21.1 // indirect
	go.opentelemetry.io/contrib/propagators/jaeger v1.21.1 // indirect
	go.opentelemetry.io/contrib/propagators/ot v1.21.1 // indirect
	go.opentelemetry.io/otel/exporters/otlp/otlptrace v1.31.0 // indirect
	go.opentelemetry.io/otel/exporters/otlp/otlptrace/otlptracegrpc v1.31.0 // indirect
	go.opentelemetry.io/otel/exporters/otlp/otlptrace/otlptracehttp v1.31.0 // indirect
	go.opentelemetry.io/otel/exporters/stdout/stdouttrace v1.31.0 // indirect
	go.opentelemetry.io/otel/exporters/zipkin v1.31.0 // indirect
	go.opentelemetry.io/otel/metric v1.35.0 // indirect
	go.opentelemetry.io/proto/otlp v1.3.1 // indirect
	go.uber.org/automaxprocs v1.6.0 // indirect
	go.uber.org/mock v0.5.2 // indirect
	go.uber.org/zap/exp v0.3.0 // indirect
	go4.org v0.0.0-20230225012048-214862532bf5 // indirect
	golang.org/x/net v0.41.0 // indirect
	golang.org/x/oauth2 v0.25.0 // indirect
	golang.org/x/term v0.32.0 // indirect
	golang.org/x/text v0.26.0 // indirect
	golang.org/x/time v0.11.0 // indirect
	golang.org/x/tools v0.34.0 // indirect
	golang.org/x/xerrors v0.0.0-20240903120638-7835f813f4da // indirect
	gonum.org/v1/gonum v0.16.0 // indirect
	google.golang.org/genproto/googleapis/api v0.0.0-20241007155032-5fefd90f89a9 // indirect
	google.golang.org/genproto/googleapis/rpc v0.0.0-20241007155032-5fefd90f89a9 // indirect
	google.golang.org/grpc v1.67.1 // indirect
	gopkg.in/yaml.v2 v2.4.0 // indirect
	gopkg.in/yaml.v3 v3.0.1 // indirect
	lukechampine.com/blake3 v1.4.1 // indirect
)<|MERGE_RESOLUTION|>--- conflicted
+++ resolved
@@ -158,13 +158,7 @@
 	github.com/ipfs/go-ipfs-ds-help v1.1.1 // indirect
 	github.com/ipfs/go-ipfs-pq v0.0.3 // indirect
 	github.com/ipfs/go-ipfs-redirects-file v0.1.2 // indirect
-<<<<<<< HEAD
-	github.com/ipfs/go-ipfs-util v0.0.3 // indirect
 	github.com/ipfs/go-libipfs v0.6.2 // indirect
-	github.com/ipfs/go-log v1.0.5 // indirect
-	github.com/ipfs/go-merkledag v0.11.0 // indirect
-=======
->>>>>>> ace0b0b9
 	github.com/ipfs/go-peertaskqueue v0.8.2 // indirect
 	github.com/jackpal/go-nat-pmp v1.0.2 // indirect
 	github.com/klauspost/compress v1.18.0 // indirect
